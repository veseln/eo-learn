--- conflicted
+++ resolved
@@ -169,19 +169,11 @@
     def _get_task_descriptions(self):
         descriptions = []
 
-<<<<<<< HEAD
         for task_id, dependency in self.workflow.uuid_dict.items():
             task = dependency.task
-            info = {}
-            info['title'] = "{}_{} ({})".format(task.__class__.__name__,
-                                                task_id[:6],
-                                                task.__module__)
-=======
-        for task_id, task in self.workflow.id2task.items():
             desc = {
                 'title': "{}_{} ({})".format(task.__class__.__name__, task_id[:6], task.__module__)
             }
->>>>>>> 66a76d63
 
             if hasattr(task, 'init_args'):
                 desc['args'] = task.init_args
