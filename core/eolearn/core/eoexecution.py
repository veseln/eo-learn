"""
The module handles execution and monitoring of workflows. It enables executing a workflow multiple times and in
parallel. It monitors execution times and handles any error that might occur in the process. At the end it generates a
report which contains summary of the workflow and process of execution.

All this is implemented in EOExecutor class.
"""

import os
import logging
import concurrent.futures
import traceback
import inspect

import matplotlib.pyplot as plt
<<<<<<< HEAD
import networkx as nx

from base64 import b64encode
from copy import deepcopy
from datetime import datetime
from io import StringIO, BytesIO
from jinja2 import Environment, FileSystemLoader
from pygments import highlight
from pygments.lexers import get_lexer_by_name
from pygments.formatters.html import HtmlFormatter
=======
from jinja2 import Environment, FileSystemLoader
import networkx as nx
from pygments import highlight
from pygments.lexers import get_lexer_by_name
from pygments.formatters.html import HtmlFormatter


if os.environ.get('DISPLAY', '') == '':
    print('no display found. Using non-interactive Agg backend')
    plt.switch_backend('Agg')
>>>>>>> 91cb60b0


LOGGER = logging.getLogger(__file__)


class EOExecutor:
    """
    Simultaneously executes a workflow with different input arguments.

    Can also create a html report.

    :param workflow:
    :type workflow: EOWorkflow
    :type execution_args: list(dict)
    """
    REPORT_FILENAME = 'report.html'

<<<<<<< HEAD
    def __init__(self, workflow, execution_args, save_logs=True, file_path='.'):
        self.workflow = workflow
        self.execution_args = execution_args
        self.save_logs = save_logs
        self.report_folder = self._get_report_folder(file_path)

        self.execution_logs = None
        self.execution_stats = None
=======
        self.out_dir = out_dir
        self.executions_logs = None
        self.executions_info = None
>>>>>>> 91cb60b0

    def run(self, workers=1):
        """
        Run the executor with n workers.

        In a Jupyter Notebook on Windows it raises the following error:
            BrokenProcessPool: A process in the process pool was terminated
            abruptly while the future was running or pending.

        :type workers: int
        """
<<<<<<< HEAD
        if self.save_logs and not os.path.isdir(self.report_folder):
            os.mkdir(self.report_folder)

        log_paths = [self._get_log_filename(idx) if self.save_logs else None
                     for idx in range(len(self.execution_args))]
        self.execution_logs = [None] * len(self.execution_args)
        self.execution_stats = [None] * len(self.execution_args)

        if workers > 1:
            future2idx = {}
            with concurrent.futures.ProcessPoolExecutor(max_workers=workers) as executor:
                for idx, fn_args in enumerate(zip(self.execution_args, log_paths)):
                    future = executor.submit(self._execute_workflow, self.workflow, *fn_args)
                    future2idx[future] = idx

            for future in concurrent.futures.as_completed(future2idx):
                idx = future2idx[future]
                self.execution_stats[idx] = future.result()
        else:
            for idx, fn_args in enumerate(zip(self.execution_args, log_paths)):
                self.execution_stats[idx] = self._execute_workflow(self.workflow, *fn_args)

        if self.save_logs:
            for idx, log_path in enumerate(log_paths):
                with open(log_path) as fin:
                    self.execution_logs[idx] = fin.read()
=======
        if not os.path.isdir(self.out_dir):
            os.mkdir(self.out_dir)

        log_paths = []

        for idx in range(len(self.executions_args)):
            log_paths.append(os.path.join(self.out_dir,
                                          "execution-{}.log".format(idx)))

        future2idx = {}

        with concurrent.futures.ProcessPoolExecutor(max_workers=workers) as executor:
            for idx, (exec_args, log_path) in enumerate(zip(self.executions_args,
                                                            log_paths)):
                future = executor.submit(self._execute_workflow,
                                         self.workflow,
                                         exec_args,
                                         log_path)

                future2idx[future] = idx

            self.executions_logs = [None for _ in range(len(self.executions_args))]
            self.executions_info = [None for _ in range(len(self.executions_args))]

        for future in concurrent.futures.as_completed(future2idx):
            idx = future2idx[future]

            self.executions_info[idx] = future.result()

            with open(log_paths[idx]) as fin:
                self.executions_logs[idx] = fin.read()
>>>>>>> 91cb60b0

    @classmethod
    def _execute_workflow(cls, workflow, input_args, log_path):
        if log_path:
            logger = logging.getLogger()
            logger.setLevel(logging.DEBUG)
            handler = cls._get_log_handler(log_path)
            logger.addHandler(handler)

        stats = {'start_time': datetime.now()}

        try:
            _ = workflow.execute(input_args)
        except BaseException:
<<<<<<< HEAD
            stats['error'] = traceback.format_exc()
=======
            info['error'] = traceback.format_exc()
>>>>>>> 91cb60b0

        stats['end_time'] = datetime.now()

        return stats

    @staticmethod
    def _get_log_handler(log_path):
        handler = logging.FileHandler(log_path)
        formatter = logging.Formatter('%(asctime)s %(name)-12s %(levelname)-8s %(message)s')
        handler.setFormatter(formatter)

        return handler

<<<<<<< HEAD
    @staticmethod
    def _get_report_folder(file_path):
        return os.path.join(file_path, 'eoexecution-report-{}'.format(datetime.now().strftime("%Y_%m_%d-%H_%M_%S")))

    def _get_log_filename(self, execution_nb):
        return os.path.join(self.report_folder, 'eoexecution-{}.log'.format(execution_nb))

    def _get_report_filename(self):
        return os.path.join(self.report_folder, self.REPORT_FILENAME)

    def make_report(self):
=======
    def create_html_report(self):
>>>>>>> 91cb60b0
        """
        Make a html report in the dir where logs are stored.
        """
        if self.execution_stats is None:
            raise Exception('First run the executor')

        if os.environ.get('DISPLAY', '') == '':
            LOGGER.info('No display found, using non-interactive Agg backend')
            plt.switch_backend('Agg')

        dependency_graph = self._create_dependency_graph()
        task_descriptions = self._get_task_descriptions()

        formatter = HtmlFormatter(linenos=True)
        task_source = self._render_task_source(formatter)
        execution_stats = self._render_execution_errors(formatter)

        template = self._get_template()
<<<<<<< HEAD
        html = template.render(dependency_graph=dependency_graph,
                               task_descriptions=task_descriptions,
                               task_source=task_source,
                               execution_stats=execution_stats,
                               execution_logs=self.execution_logs,
                               code_css=formatter.get_style_defs())

        if not os.path.isdir(self.report_folder):
            os.mkdir(self.report_folder)

        with open(self._get_report_filename(), 'w') as fout:
            fout.write(html)

=======
        html_fpath = os.path.join(self.out_dir, 'report.html')
        html = template.render(dependency_graph=dependency_graph,
                               tasks_info=tasks_info,
                               tasks_source=tasks_source,
                               executions_info=executions_info,
                               executions_logs=self.executions_logs,
                               code_css=formatter.get_style_defs())

        with open(html_fpath, 'w') as fout:
            fout.write(html)

>>>>>>> 91cb60b0
        return html

    def _create_dependency_graph(self):
        dot = self.workflow.get_dot()
        dot_file = StringIO()
        dot_file.write(dot.source)
        dot_file.seek(0)

        graph = nx.drawing.nx_pydot.read_dot(dot_file)
        image = BytesIO()
        nx.draw_spectral(graph, with_labels=True)
        plt.savefig(image, format='png')

        return b64encode(image.getvalue()).decode()

    def _get_task_descriptions(self):
        descriptions = []

        for task_id, dependency in self.workflow.uuid_dict.items():
            task = dependency.task
            desc = {
                'title': "{}_{} ({})".format(task.__class__.__name__, task_id[:6], task.__module__)
            }

            if hasattr(task, 'init_args'):
                desc['args'] = task.init_args

            descriptions.append(desc)

        return descriptions

    def _render_task_source(self, formatter):
        lexer = get_lexer_by_name("python", stripall=True)

        sources = {}

<<<<<<< HEAD
        for dep in self.workflow.dependencies:
            task = dep.task
            if task.__module__.startswith("eolearn"):
                continue

            key = "{} ({})".format(task.__class__.__name__, task.__module__)
=======
        for task in self.workflow.id2task.values():
            if task.__module__.startswith("eolearn"):
                continue

            key = "{} ({})".format(task.__class__.__name__,
                                   task.__module__)
>>>>>>> 91cb60b0

            if key in sources:
                continue

            try:
                source = inspect.getsource(task.__class__)
            except TypeError:
                source = traceback.format_exc()

            sources[key] = highlight(source, lexer, formatter)

        return sources

    def _render_execution_errors(self, formatter):
        tb_lexer = get_lexer_by_name("py3tb", stripall=True)

        executions = []

        for orig_execution in self.execution_stats:
            execution = deepcopy(orig_execution)

            if 'error' in execution:
                execution['error'] = highlight(execution['error'], tb_lexer, formatter)

            executions.append(execution)

        return executions

    @classmethod
    def _get_template(cls):
<<<<<<< HEAD
        templates_dir = os.path.join(os.path.dirname(__file__), 'report_templates')
=======
        templates_dir = os.path.join(os.path.dirname(__file__),
                                     'report_templates')
>>>>>>> 91cb60b0
        env = Environment(loader=FileSystemLoader(templates_dir))
        env.filters['datetime'] = cls._format_datetime
        env.globals.update(timedelta=cls._format_timedelta)
        template = env.get_template(cls.REPORT_FILENAME)

        return template

    @staticmethod
    def _format_datetime(value):
        return value.strftime('%X %x %Z')

    @staticmethod
    def _format_timedelta(value1, value2):
        return str(value2 - value1)<|MERGE_RESOLUTION|>--- conflicted
+++ resolved
@@ -13,7 +13,6 @@
 import inspect
 
 import matplotlib.pyplot as plt
-<<<<<<< HEAD
 import networkx as nx
 
 from base64 import b64encode
@@ -24,18 +23,7 @@
 from pygments import highlight
 from pygments.lexers import get_lexer_by_name
 from pygments.formatters.html import HtmlFormatter
-=======
-from jinja2 import Environment, FileSystemLoader
-import networkx as nx
-from pygments import highlight
-from pygments.lexers import get_lexer_by_name
-from pygments.formatters.html import HtmlFormatter
-
-
-if os.environ.get('DISPLAY', '') == '':
-    print('no display found. Using non-interactive Agg backend')
-    plt.switch_backend('Agg')
->>>>>>> 91cb60b0
+
 
 
 LOGGER = logging.getLogger(__file__)
@@ -53,7 +41,6 @@
     """
     REPORT_FILENAME = 'report.html'
 
-<<<<<<< HEAD
     def __init__(self, workflow, execution_args, save_logs=True, file_path='.'):
         self.workflow = workflow
         self.execution_args = execution_args
@@ -62,11 +49,6 @@
 
         self.execution_logs = None
         self.execution_stats = None
-=======
-        self.out_dir = out_dir
-        self.executions_logs = None
-        self.executions_info = None
->>>>>>> 91cb60b0
 
     def run(self, workers=1):
         """
@@ -78,7 +60,6 @@
 
         :type workers: int
         """
-<<<<<<< HEAD
         if self.save_logs and not os.path.isdir(self.report_folder):
             os.mkdir(self.report_folder)
 
@@ -105,39 +86,6 @@
             for idx, log_path in enumerate(log_paths):
                 with open(log_path) as fin:
                     self.execution_logs[idx] = fin.read()
-=======
-        if not os.path.isdir(self.out_dir):
-            os.mkdir(self.out_dir)
-
-        log_paths = []
-
-        for idx in range(len(self.executions_args)):
-            log_paths.append(os.path.join(self.out_dir,
-                                          "execution-{}.log".format(idx)))
-
-        future2idx = {}
-
-        with concurrent.futures.ProcessPoolExecutor(max_workers=workers) as executor:
-            for idx, (exec_args, log_path) in enumerate(zip(self.executions_args,
-                                                            log_paths)):
-                future = executor.submit(self._execute_workflow,
-                                         self.workflow,
-                                         exec_args,
-                                         log_path)
-
-                future2idx[future] = idx
-
-            self.executions_logs = [None for _ in range(len(self.executions_args))]
-            self.executions_info = [None for _ in range(len(self.executions_args))]
-
-        for future in concurrent.futures.as_completed(future2idx):
-            idx = future2idx[future]
-
-            self.executions_info[idx] = future.result()
-
-            with open(log_paths[idx]) as fin:
-                self.executions_logs[idx] = fin.read()
->>>>>>> 91cb60b0
 
     @classmethod
     def _execute_workflow(cls, workflow, input_args, log_path):
@@ -152,11 +100,7 @@
         try:
             _ = workflow.execute(input_args)
         except BaseException:
-<<<<<<< HEAD
             stats['error'] = traceback.format_exc()
-=======
-            info['error'] = traceback.format_exc()
->>>>>>> 91cb60b0
 
         stats['end_time'] = datetime.now()
 
@@ -170,7 +114,6 @@
 
         return handler
 
-<<<<<<< HEAD
     @staticmethod
     def _get_report_folder(file_path):
         return os.path.join(file_path, 'eoexecution-report-{}'.format(datetime.now().strftime("%Y_%m_%d-%H_%M_%S")))
@@ -182,9 +125,6 @@
         return os.path.join(self.report_folder, self.REPORT_FILENAME)
 
     def make_report(self):
-=======
-    def create_html_report(self):
->>>>>>> 91cb60b0
         """
         Make a html report in the dir where logs are stored.
         """
@@ -203,7 +143,7 @@
         execution_stats = self._render_execution_errors(formatter)
 
         template = self._get_template()
-<<<<<<< HEAD
+
         html = template.render(dependency_graph=dependency_graph,
                                task_descriptions=task_descriptions,
                                task_source=task_source,
@@ -217,19 +157,6 @@
         with open(self._get_report_filename(), 'w') as fout:
             fout.write(html)
 
-=======
-        html_fpath = os.path.join(self.out_dir, 'report.html')
-        html = template.render(dependency_graph=dependency_graph,
-                               tasks_info=tasks_info,
-                               tasks_source=tasks_source,
-                               executions_info=executions_info,
-                               executions_logs=self.executions_logs,
-                               code_css=formatter.get_style_defs())
-
-        with open(html_fpath, 'w') as fout:
-            fout.write(html)
-
->>>>>>> 91cb60b0
         return html
 
     def _create_dependency_graph(self):
@@ -266,21 +193,12 @@
 
         sources = {}
 
-<<<<<<< HEAD
         for dep in self.workflow.dependencies:
             task = dep.task
             if task.__module__.startswith("eolearn"):
                 continue
 
             key = "{} ({})".format(task.__class__.__name__, task.__module__)
-=======
-        for task in self.workflow.id2task.values():
-            if task.__module__.startswith("eolearn"):
-                continue
-
-            key = "{} ({})".format(task.__class__.__name__,
-                                   task.__module__)
->>>>>>> 91cb60b0
 
             if key in sources:
                 continue
@@ -311,12 +229,7 @@
 
     @classmethod
     def _get_template(cls):
-<<<<<<< HEAD
         templates_dir = os.path.join(os.path.dirname(__file__), 'report_templates')
-=======
-        templates_dir = os.path.join(os.path.dirname(__file__),
-                                     'report_templates')
->>>>>>> 91cb60b0
         env = Environment(loader=FileSystemLoader(templates_dir))
         env.filters['datetime'] = cls._format_datetime
         env.globals.update(timedelta=cls._format_timedelta)
