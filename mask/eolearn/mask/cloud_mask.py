"""
Module for cloud masking

Credits:
Copyright (c) 2017-2019 Matej Aleksandrov, Matej Batič, Andrej Burja, Eva Erzin (Sinergise)
Copyright (c) 2017-2019 Grega Milčinski, Matic Lubej, Devis Peresutti, Jernej Puc, Tomislav Slijepčević (Sinergise)
Copyright (c) 2017-2019 Blaž Sovdat, Jovan Višnjić, Anže Zupanc, Lojze Žust (Sinergise)

This source code is licensed under the MIT license found in the LICENSE
file in the root directory of this source tree.
"""

import os
import logging

import joblib
import numpy as np
<<<<<<< HEAD
import cv2
from skimage.morphology import disk

from sentinelhub import WmsRequest, WcsRequest, DataSource, CustomUrlParam, MimeType, ServiceType
=======
>>>>>>> f1a1bfd9
from s2cloudless import S2PixelCloudDetector, MODEL_EVALSCRIPT
from sentinelhub import WmsRequest, WcsRequest, DataSource, CustomUrlParam, MimeType, ServiceType

from eolearn.core import EOTask, get_common_timestamps, FeatureType
from .utilities import resize_images, map_over_axis


INTERP_METHODS = ['nearest', 'linear']

LOGGER = logging.getLogger(__name__)


class AddCloudMaskTask(EOTask):
    """ Task to add a cloud mask and cloud probability map to an EOPatch

    This task computes a cloud probability map and corresponding cloud binary mask for the input EOPatch. The classifier
    to be used to compute such maps must be provided at declaration. The `data_feature` to be used as input to the
    classifier is also a mandatory argument. If `data_feature` exists already, downscaling to the given (lower) cloud
    mask resolution is performed, the classifier is run, and upsampling returns the cloud maps to the original
    resolution.
    Otherwise, if `data_feature` does not exist, a new OGC request at the given cloud mask resolution is made, the
    classifier is run, and upsampling returns the cloud masks to original resolution. This design should allow faster
    execution of the classifier, and reduce the number of requests. `linear` interpolation is used for resampling of
    the `data_feature` and cloud probability map, while `nearest` interpolation is used to upsample the binary cloud
    mask.

    This implementation should allow usage with any cloud detector implemented for different data sources (S2, L8, ..).
    """
    def __init__(self, classifier, data_feature, cm_size_x=None, cm_size_y=None, cmask_feature='CLM',
                 cprobs_feature=None, instance_id=None, data_source=DataSource.SENTINEL2_L1C,
                 image_format=MimeType.TIFF_d32f, model_evalscript=MODEL_EVALSCRIPT):
        """ Constructor

        If both `cm_size_x` and `cm_size_y` are `None` and `data_feature` exists, cloud detection is computed at same
        resolution of `data_feature`.

        :param classifier: Cloud detector classifier. This object implements a `get_cloud_probability_map` and
                            `get_cloud_masks` functions to generate probability maps and binary masks
        :param data_feature: Name of key in eopatch.data dictionary to be used as input to the classifier. If the
                           `data_feature` does not exist, a new OGC request at the given cloud mask resolution is made
                           with layer name set to `data_feature` parameter.
        :param cm_size_x: Resolution to be used for computation of cloud mask. Allowed values are number of column
                            pixels (WMS-request) or spatial resolution (WCS-request, e.g. '10m'). Default is `None`
        :param cm_size_y: Resolution to be used for computation of cloud mask. Allowed values are number of row
                            pixels (WMS-request) or spatial resolution (WCS-request, e.g. '10m'). Default is `None`
        :param cmask_feature: Name of key to be used for the cloud mask to add. The cloud binary mask is added to the
                            `eopatch.mask` attribute dictionary. Default is `'clm'`.
        :param cprobs_feature: Name of key to be used for the cloud probability map to add. The cloud probability map is
                            added to the `eopatch.data` attribute dictionary. Default is `None`, so no cloud
                            probability map will be computed.
        :param instance_id: Instance ID to be used for OGC request. Default is `None`
        :param data_source: Data source to be requested by OGC service request. Default is `DataSource.SENTINEL2_L1C`
        :param image_format: Image format to be requested by OGC service request. Default is `MimeType.TIFF_d32f`
        :param model_evalscript: CustomUrlParam defining the EVALSCRIPT to be used by OGC request. Should reflect the
                            request necessary for the correct functioning of the classifier. For instance, for the
                            `S2PixelCloudDetector` classifier, `MODEL_EVALSCRIPT` is used as it requests the required 10
                            bands. Default is `MODEL_EVALSCRIPT`
        """
        self.classifier = classifier
        self.data_feature = data_feature
        self.cm_feature = cmask_feature
        self.cm_size_x = cm_size_x
        self.cm_size_y = cm_size_y
        self.cprobs_feature = cprobs_feature
        self.instance_id = instance_id
        self.data_source = data_source
        self.image_format = image_format
        self.model_evalscript = model_evalscript

    def _get_wms_request(self, bbox, time_interval, size_x, size_y, maxcc, time_difference, custom_url_params):
        """
        Returns WMS request.
        """
        return WmsRequest(layer=self.data_feature,
                          bbox=bbox,
                          time=time_interval,
                          width=size_x,
                          height=size_y,
                          maxcc=maxcc,
                          custom_url_params=custom_url_params,
                          time_difference=time_difference,
                          image_format=self.image_format,
                          data_source=self.data_source,
                          instance_id=self.instance_id)

    def _get_wcs_request(self, bbox, time_interval, size_x, size_y, maxcc, time_difference, custom_url_params):
        """
        Returns WCS request.
        """
        return WcsRequest(layer=self.data_feature,
                          bbox=bbox,
                          time=time_interval,
                          resx=size_x, resy=size_y,
                          maxcc=maxcc,
                          custom_url_params=custom_url_params,
                          time_difference=time_difference,
                          image_format=self.image_format,
                          data_source=self.data_source,
                          instance_id=self.instance_id)

    def _get_rescale_factors(self, reference_shape, meta_info):
        """ Compute the resampling factor for height and width of the input array

        :param reference_shape: Tuple specifying height and width in pixels of high-resolution array
        :type reference_shape: tuple of ints
        :param meta_info: Meta-info dictionary of input eopatch. Defines OGC request and parameters used to create the
                            eopatch
        :return: Rescale factor for rows and columns
        :rtype: tuple of floats
        """
        # Figure out resampling size
        height, width = reference_shape

        service_type = ServiceType(meta_info['service_type'])
        rescale = None
        if service_type == ServiceType.WMS:

            if (self.cm_size_x is None) and (self.cm_size_y is not None):
                rescale = (self.cm_size_y / height, self.cm_size_y / height)
            elif (self.cm_size_x is not None) and (self.cm_size_y is None):
                rescale = (self.cm_size_x / width, self.cm_size_x / width)
            else:
                rescale = (self.cm_size_y / height, self.cm_size_x / width)

        elif service_type == ServiceType.WCS:
            # Case where only one resolution for cloud masks is specified in WCS
            if self.cm_size_y is None:
                self.cm_size_y = self.cm_size_x
            elif self.cm_size_x is None:
                self.cm_size_x = self.cm_size_y

            hr_res_x, hr_res_y = int(meta_info['size_x'].strip('m')), int(meta_info['size_y'].strip('m'))
            lr_res_x, lr_res_y = int(self.cm_size_x.strip('m')), int(self.cm_size_y.strip('m'))
            rescale = (hr_res_y / lr_res_y, hr_res_x / lr_res_x)

        return rescale

    def _downscaling(self, hr_array, meta_info, interp='linear', smooth=True):
        """ Downscale existing array to resolution requested by cloud detector

        :param hr_array: High-resolution data array to be downscaled
        :param meta_info: Meta-info of eopatch
        :param interp: Interpolation method to be used in downscaling. Default is `'linear'`
        :param smooth: Apply Gaussian smoothing in spatial directions before downscaling. Sigma of kernel is estimated
                        by rescaling factor. Default is `True`
        :return: Down-scaled array
        """
        # Run cloud mask on full resolution
        if (self.cm_size_y is None) and (self.cm_size_x is None):
            return hr_array, None

        # Rescaling factor in spatial (width, height) dimensions
        rescale = self._get_rescale_factors(hr_array.shape[1:3], meta_info)

        lr_array = resize_images(hr_array,
                                 scale_factors=rescale,
                                 anti_alias=smooth,
                                 interpolation=interp)

        return lr_array, rescale

    @staticmethod
    def _upsampling(lr_array, rescale, reference_shape, interp='linear'):
        """ Upsample the low-resolution array to the original high-resolution grid

        :param lr_array: Low-resolution array to be upsampled
        :param rescale: Rescale factor for rows/columns
        :param reference_shape: Original size of high-resolution eopatch. Tuple with dimension for time, height and
                                width
        :param interp: Interpolation method ot be used in upsampling. Default is `'linear'`
        :return: Upsampled array. The array has 4 dimensions, the last one being of size 1
        """
        lr_shape = lr_array.shape + (1,)

        if rescale is None:
            return lr_array.reshape(lr_shape)

        # Resize to reference shape (height, width)
        output_size = reference_shape[1:3]
        hr_array = resize_images(lr_array.reshape(lr_shape),
                                 new_size=output_size,
                                 interpolation=interp)

        return hr_array

    def _make_request(self, bbox, meta_info, timestamps):
        """ Make OGC request to create input for cloud detector classifier

        :param bbox: Bounding box
        :param meta_info: Meta-info dictionary of input eopatch
        :return: Requested data
        """
        service_type = ServiceType(meta_info['service_type'])

        # Raise error if resolutions are not specified
        if self.cm_size_x is None and self.cm_size_y is None:
            raise ValueError("Specify size_x and size_y for data request")

        # If WCS request, make sure both resolutions are set
        if service_type == ServiceType.WCS:
            if self.cm_size_y is None:
                self.cm_size_y = self.cm_size_x
            elif self.cm_size_x is None:
                self.cm_size_x = self.cm_size_y

        custom_url_params = {CustomUrlParam.SHOWLOGO: False,
                             CustomUrlParam.TRANSPARENT: False,
                             CustomUrlParam.EVALSCRIPT: self.model_evalscript}

        request = {ServiceType.WMS: self._get_wms_request,
                   ServiceType.WCS: self._get_wcs_request}[service_type](bbox,
                                                                         meta_info['time_interval'],
                                                                         self.cm_size_x,
                                                                         self.cm_size_y,
                                                                         meta_info['maxcc'],
                                                                         meta_info['time_difference'],
                                                                         custom_url_params)

        request_dates = request.get_dates()
        download_frames = get_common_timestamps(request_dates, timestamps)

        request_return = request.get_data(raise_download_errors=False, data_filter=download_frames)
        bad_data = [idx for idx, value in enumerate(request_return) if value is None]
        for idx in reversed(sorted(bad_data)):
            LOGGER.warning('Data from %s could not be downloaded for %s!', str(request_dates[idx]), self.data_feature)
            del request_return[idx]
            del request_dates[idx]

        return np.asarray(request_return), request_dates

    def execute(self, eopatch):
        """ Add cloud binary mask and (optionally) cloud probability map to input eopatch

        :param eopatch: Input `EOPatch` instance
        :return: `EOPatch` with additional cloud maps
        """
        # Downsample or make request
        if not eopatch.data:
            raise ValueError('EOPatch must contain some data feature')
        if self.data_feature in eopatch.data:
            new_data, rescale = self._downscaling(eopatch.data[self.data_feature], eopatch.meta_info)
            reference_shape = eopatch.data[self.data_feature].shape[:3]
        else:
            new_data, new_dates = self._make_request(eopatch.bbox, eopatch.meta_info, eopatch.timestamp)
            removed_frames = eopatch.consolidate_timestamps(new_dates)
            for rm_frame in removed_frames:
                LOGGER.warning('Removed data for frame %s from '
                               'eopatch due to unavailability of %s!', str(rm_frame), self.data_feature)

            # Get reference shape from first item in data dictionary
            if not eopatch.data:
                raise ValueError('Given EOPatch does not have any data feature')

            reference_data_feature = sorted(eopatch.data)[0]
            reference_shape = eopatch.data[reference_data_feature].shape[:3]
            rescale = self._get_rescale_factors(reference_shape[1:3], eopatch.meta_info)

        clf_probs_lr = self.classifier.get_cloud_probability_maps(new_data)
        clf_mask_lr = self.classifier.get_mask_from_prob(clf_probs_lr)

        # Add cloud mask as a feature to EOPatch
        clf_mask_hr = self._upsampling(clf_mask_lr, rescale, reference_shape, interp='nearest')
        eopatch.mask[self.cm_feature] = clf_mask_hr.astype(np.bool)

        # If the feature name for cloud probability maps is specified, add as feature
        if self.cprobs_feature is not None:
            clf_probs_hr = self._upsampling(clf_probs_lr, rescale, reference_shape, interp='linear')
            eopatch.data[self.cprobs_feature] = clf_probs_hr.astype(np.float32)

        return eopatch


def get_s2_pixel_cloud_detector(threshold=0.4, average_over=4, dilation_size=2, all_bands=True):
    """ Wrapper function for pixel-based S2 cloud detector `S2PixelCloudDetector`
    """
    return S2PixelCloudDetector(threshold=threshold,
                                average_over=average_over,
                                dilation_size=dilation_size,
                                all_bands=all_bands)


# Twin classifier
MONO_CLASSIFIER_NAME = 'pixel_s2_cloud_detector_lightGBM_v0.2.joblib.dat'
MULTI_CLASSIFIER_NAME = 'ssim_s2_cloud_detector_lightGBM_v0.2.joblib.dat'


class AddMultiCloudMaskTask(EOTask):
    """ This task wraps around s2cloudless and the SSIM-based multi-temporal classifier.
    Its intended output is a cloud mask that is based on the outputs of both
    individual classifiers (a dilated intersection of individual binary masks).
    Additional cloud masks and probabilities can be added for either classifier or both.

    Prior to feature extraction and classification, it is recommended that the input be
    downscaled by specifying the source and processing resolutions. This should be done
    for the following reasons:
        - faster execution
        - lower memory consumption
        - noise mitigation

    Resizing is performed with linear interpolation. After classification, the cloud
    probabilities are themselves upscaled to the original dimensions, before proceeding
    with masking operations.

    Example usage:
    ```python
    # Only output the combined mask
    task1 = AddMultiCloudMaskTask(processing_resolution='120m',
                                  mask_feature='CLM_INTERSSIM',
                                  average_over=16,
                                  dilation_size=8)

    # Only output monotemporal masks. Only monotemporal processing is done.
    task2 = AddMultiCloudMaskTask(processing_resolution='120m',
                                  mono_features=(None, 'CLM_S2C'),
                                  mask_feature=None,
                                  average_over=16,
                                  dilation_size=8)
    ```
    """

    def __init__(self,
                 mono_classifier=None,
                 multi_classifier=None,
                 data_feature='BANDS-S2-L1C',
                 is_data_feature='IS_DATA',
                 all_bands=True,
                 processing_resolution=None,
                 max_proc_frames=11,
                 mono_features=None,
                 multi_features=None,
                 mask_feature='CLM_INTERSSIM',
                 mono_threshold=0.4,
                 multi_threshold=0.5,
                 average_over=1,
                 dilation_size=1):
        """Constructor.

        :param mono_classifier: Classifier used for mono-temporal cloud detection (`s2cloudless` or equivalent).
                                Must work on the 10 selected reflectance bands as features
                                (`B01`, `B02`, `B04`, `B05`, `B08`, `B8A`, `B09`, `B10`, `B11`, `B12`)
                                Default value: None (s2cloudless is used)
        :type mono_classifier: sklearn Estimator
        :param multi_classifier: Classifier used for multi-temporal cloud detection.
                                 Must work on the 90 multi-temporal features:
                                    - raw reflectance value in the target frame,
                                    - average value within a spatial window in the target frame,
                                    - maximum, mean and standard deviation of the structural similarity (SSIM)
                                    - indices between a spatial window in the target frame and every other,
                                    - minimum and mean reflectance of all available time frames,
                                    - maximum and mean difference in reflectances between the target frame
                                      and every other.
                                 Default value: None (SSIM-based model is used)
        :type multi_classifier: sklearn Estimator
        :param data_feature: Name of the key in the `eopatch.data` dictionary, which stores raw reflectance data.
                             Default value:  `'BANDS-S2-L1C'`.
        :type data_feature: str
        :param is_data_feature: Name of the key in the `eopatch.mask` dictionary, which indicates whether data is valid.
                                Default value: `'IS_DATA'`.
        :type is_data_feature: str
        :param all_bands: Flag, which indicates whether images will consist of all 13 Sentinel-2 bands or only
                          the required 10. Default value:  `True`.
        :type all_bands: bool
        :param processing_resolution: Resolution to be used during the computation of cloud probabilities and masks.
                                      Resolution is given as a pair of x and y resolutions. If a single value is
                                      given, it is used for both dimensions.
                                      Default is `None` (source resolution).
        :type processing_resolution: (str, str) or (int, int) or str or int
        :param max_proc_frames: Maximum number of frames (including the target, for multi-temporal classification)
                                considered in a single batch iteration (To keep memory usage at agreeable levels,
                                the task operates on smaller batches of time frames). Default value:  `11`.
        :type max_proc_frames: int
        :param mono_features: Tuple of keys to be used for storing cloud probabilities and masks of the mono classifier.
                              The probabilities are added to the `eopatch.data` attribute dictionary, while masks are
                              added to `eopatch.mask`. By default, none of them are added.
        :type mono_features: (str | None, str | None)
        :param multi_features: Tuple of keys used for storing cloud probabilities and masks of the multi classifier.
                               The probabilities are added to the `eopatch.data` attribute dictionary, while masks are
                               added to `eopatch.mask`. By default, none of them are added.
        :type multi_features: (str | None, str | None)
        :param mask_feature: Name of the output intersection feature. The masks are added to the `eopatch.mask`
                             attribute dictionary. Default value: `'CLM_INTERSSIM'`. If None, the intersection
                             feature is not computed.
        :type mask_feature: str | None
        :param mono_threshold: Cloud probability threshold for the mono classifier. Default value: `0.4`.
        :type mono_threshold: float
        :param multi_threshold: Cloud probability threshold for the multi classifier. Default value: `0.5`.
        :type multi_threshold: float
        :param average_over: Size of the pixel neighbourhood used in the averaging post-processing step.
                             A value of `0` or `None` skips this post-processing step. Default value: `1`.
        :type average_over: int or None
        :param dilation_size: Size of the dilation post-processing step. A value of `0` or `None` skips
                              this post-processing step. Default value: `1`.
        :type dilation_size: int or None
        """

        # Load classifiers
        classifier_dir = os.path.dirname(__file__)

        if mono_classifier is None:
            mono_classifier = joblib.load(os.path.join(classifier_dir, 'models', MONO_CLASSIFIER_NAME))

        if multi_classifier is None:
            multi_classifier = joblib.load(os.path.join(classifier_dir, 'models', MULTI_CLASSIFIER_NAME))

        self.mono_classifier = mono_classifier
        self.multi_classifier = multi_classifier

        # Set data info
        self.data_feature = self._parse_features(data_feature, default_feature_type=FeatureType.DATA)
        self.is_data_feature = self._parse_features(is_data_feature, default_feature_type=FeatureType.MASK)
        self.band_indices = (0, 1, 3, 4, 7, 8, 9, 10, 11, 12) if all_bands else tuple(range(10))

        # If single resolution given, use for both
        if isinstance(processing_resolution, (str, int)):
            self.processing_resolution = (processing_resolution, ) * 2
        else:
            self.processing_resolution = processing_resolution

        self.sigma = 1.

        # Set max frames for single iteration
        self.max_proc_frames = max_proc_frames

        # Set feature info
        if mono_features is not None and isinstance(mono_features, tuple):
            self.mono_features = mono_features
        else:
            self.mono_features = (None, None)

        if multi_features is not None and isinstance(multi_features, tuple):
            self.multi_features = multi_features
        else:
            self.multi_features = (None, None)

        self.mask_feature = mask_feature

        # Set thresholding and morph. ops. parameters and kernels
        self.mono_threshold = mono_threshold
        self.multi_threshold = multi_threshold

        if average_over is not None and average_over > 0:
            self.avg_kernel = disk(average_over) / np.sum(disk(average_over))
        else:
            self.avg_kernel = None

        if dilation_size is not None and dilation_size > 0:
            self.dil_kernel = disk(dilation_size).astype(np.uint8)
        else:
            self.dil_kernel = None

    @staticmethod
    def _get_max(data):
        """Timewise max for masked arrays."""
        return np.ma.max(data, axis=0).data

    @staticmethod
    def _get_min(data):
        """Timewise min for masked arrays."""
        return np.ma.min(data, axis=0).data

    @staticmethod
    def _get_mean(data):
        """Timewise mean for masked arrays."""
        return np.ma.mean(data, axis=0).data

    @staticmethod
    def _get_std(data):
        """Timewise std for masked arrays."""
        return np.ma.std(data, axis=0).data

    def _parse_resolution_data(self, reference_shape, meta_info):
        """ Compute the resampling factor for height and width of the input array

        :param reference_shape: Tuple specifying height and width in pixels of high-resolution array
        :type reference_shape: tuple of ints
        :param meta_info: Meta-info dictionary of input eopatch. Defines OGC request and parameters used to create the
                            eopatch
        :return: Rescale factor for rows and columns
        :rtype: tuple of floats
        """
        # Figure out resampling size
        height, width = reference_shape

        service_type = ServiceType(meta_info['service_type'])

        # Default sigma and rescale values
        sigma = 1.0
        rescale = (1., 1.)

        if service_type == ServiceType.WMS:
            # With WMS we can only compute rescaling factors
            if self.processing_resolution is not None:
                pres_x, pres_y = self.processing_resolution
                rescale = (pres_y / height, pres_x / width)

        elif service_type == ServiceType.WCS:
            hr_res_x, hr_res_y = float(meta_info['size_x'].strip('m')), float(meta_info['size_y'].strip('m'))

            if self.processing_resolution is not None:
                # If processing resolution is given use it to calculate rescale factors and sigma
                pres_x, pres_y = [float(res.strip('m')) for res in self.processing_resolution]
                pres = (pres_x + pres_y) / 2.0

                rescale = (hr_res_y / pres_y, hr_res_x / pres_x)
            else:
                # If processing resolution is not given use the source resolution for sigma computation
                pres = (hr_res_x + hr_res_y) / 2.

            sigma = 100. / pres

        else:
            raise ValueError("Unknown service type %s." % service_type)

        return rescale, sigma

    def _frame_indices(self, num_of_frames, target_idx):
        """Returns frame indices within a given time window, with the target index relative to it."""

        # Get reach
        nt_min = target_idx - self.max_proc_frames//2
        nt_max = target_idx + self.max_proc_frames - self.max_proc_frames//2

        # Shift reach
        shift = max(0, -nt_min) - max(0, nt_max-num_of_frames)
        nt_min += shift
        nt_max += shift

        # Get indices within range
        nt_min = max(0, nt_min)
        nt_max = min(num_of_frames, nt_max)
        nt_rel = target_idx - nt_min

        return nt_min, nt_max, nt_rel

    def _red_ssim(self, data_x, data_y, valid_mask, mu1, mu2, sigma1_2, sigma2_2, const1=1e-6, const2=1e-5):
        """Slightly reduced (pre-computed) SSIM computation."""

        # Increase precision and mask invalid regions
        valid_mask = valid_mask.astype(np.float64)
        data_x = data_x.astype(np.float64) * valid_mask
        data_y = data_y.astype(np.float64) * valid_mask

        # Init
        mu1_2 = mu1 * mu1
        mu2_2 = mu2 * mu2
        mu1_mu2 = mu1 * mu2

        sigma12 = cv2.GaussianBlur(
            (data_x*data_y).astype(np.float64), (0, 0), self.sigma, borderType=cv2.BORDER_REFLECT)
        sigma12 -= mu1_mu2

        # Formula
        tmp1 = 2. * mu1_mu2 + const1
        tmp2 = 2. * sigma12 + const2
        num = tmp1 * tmp2

        tmp1 = mu1_2 + mu2_2 + const1
        tmp2 = sigma1_2 + sigma2_2 + const2
        den = tmp1 * tmp2

        return np.divide(num, den)

    def _win_avg(self, data):
        """Spatial window average."""

        return cv2.GaussianBlur(data.astype(np.float64), (0, 0), self.sigma, borderType=cv2.BORDER_REFLECT)

    def _win_prevar(self, data):
        """Incomplete spatial window variance."""

        return cv2.GaussianBlur((data*data).astype(np.float64), (0, 0), self.sigma, borderType=cv2.BORDER_REFLECT)

    def _average(self, data):
        return cv2.filter2D(data.astype(np.float64), -1, self.avg_kernel, borderType=cv2.BORDER_REFLECT)

    def _dilate(self, data):
        return (cv2.dilate(data.astype(np.uint8), self.dil_kernel) > 0).astype(np.uint8)

    @staticmethod
    def _map_sequence(data, func2d):
        """
        Iterate over time and band dimensions and apply a function to each slice.
        Returns a new array with the combined results.

        :param data: input array
        :type data: array of shape (timestamps, rows, columns, channels)
        :param func2d: Mapping function that is applied on each 2d image slice. All outputs must have the same shape.
        :type func2d: function (rows, columns) -> (new_rows, new_columns)
        """

        # Map over channel dimension on 3d tensor
        def func3d(x): return map_over_axis(x, func2d, axis=2)
        # Map over time dimension on 4d tensor
        def func4d(x): return map_over_axis(x, func3d, axis=0)

        output = func4d(data)

        return output

    def _average_all(self, data):
        if self.avg_kernel is not None:
            return self._map_sequence(data, self._average)

        return data

    def _dilate_all(self, data):
        if self.dil_kernel is not None:
            return self._map_sequence(data, self._dilate)

        return data

    def _ssim_stats(self, bands, is_data, win_avg, var, nt_rel):

        ssim_max = np.empty((1, *bands.shape[1:]), dtype=np.float32)
        ssim_mean = np.empty_like(ssim_max)
        ssim_std = np.empty_like(ssim_max)

        bands_r = np.delete(bands, nt_rel, axis=0)
        win_avg_r = np.delete(win_avg, nt_rel, axis=0)
        var_r = np.delete(var, nt_rel, axis=0)

        n_frames = bands_r.shape[0]
        n_bands = bands_r.shape[-1]

        valid_mask = np.delete(is_data, nt_rel, axis=0) & is_data[nt_rel, ..., 0].reshape(
            1, *is_data.shape[1:-1], 1)

        for b_i in range(n_bands):
            local_ssim = []

            for t_j in range(n_frames):
                ssim_ij = self._red_ssim(bands[nt_rel, ..., b_i],
                                         bands_r[t_j, ..., b_i],
                                         valid_mask[t_j, ..., 0],
                                         win_avg[nt_rel, ..., b_i],
                                         win_avg_r[t_j, ..., b_i],
                                         var[nt_rel, ..., b_i],
                                         var_r[t_j, ..., b_i]
                                         )

                local_ssim.append(ssim_ij)

            local_ssim = np.ma.array(np.stack(local_ssim), mask=~valid_mask)

            ssim_max[0, ..., b_i] = self._get_max(local_ssim)
            ssim_mean[0, ..., b_i] = self._get_mean(local_ssim)
            ssim_std[0, ..., b_i] = self._get_std(local_ssim)

        return ssim_max, ssim_mean, ssim_std

    def _mono_iterations(self, bands):

        # Init
        mono_proba = np.empty((np.prod(bands.shape[:-1]), 1))
        img_size = np.prod(bands.shape[1:-1])

        n_times = bands.shape[0]

        for t_i in range(0, n_times, self.max_proc_frames):

            # Extract mono features
            nt_min = t_i
            nt_max = min(t_i+self.max_proc_frames, n_times)

            bands_t = bands[nt_min:nt_max]

            mono_features = bands_t.reshape(np.prod(bands_t.shape[:-1]), bands_t.shape[-1])

            # Run mono classifier
            mono_proba[nt_min*img_size:nt_max*img_size] = self.mono_classifier.predict_proba(mono_features)[..., 1:]

        return mono_proba

    def _multi_iterations(self, bands, is_data):

        # Init
        multi_proba = np.empty((np.prod(bands.shape[:-1]), 1))
        img_size = np.prod(bands.shape[1:-1])

        n_times = bands.shape[0]

        loc_mu = None
        loc_var = None

        prev_nt_min = None
        prev_nt_max = None

        for t_i in range(n_times):

            # Extract temporal window indices
            nt_min, nt_max, nt_rel = self._frame_indices(n_times, t_i)

            bands_t = bands[nt_min:nt_max]
            is_data_t = is_data[nt_min:nt_max]

            masked_bands = np.ma.array(bands_t, mask=~is_data_t.repeat(bands_t.shape[-1], axis=-1))

            # Add window averages and variances to local data
            if loc_mu is None or prev_nt_min != nt_min or prev_nt_max != nt_max:
                loc_mu, loc_var = self._update_batches(loc_mu, loc_var, bands_t, is_data_t)

            # Interweave and concatenate
            multi_features = self._extract_multi_features(bands_t, is_data_t, loc_mu, loc_var, nt_rel, masked_bands)

            # Run multi classifier
            multi_proba[t_i*img_size:(t_i+1)*img_size] = self.multi_classifier.predict_proba(multi_features)[..., 1:]

            prev_nt_min = nt_min
            prev_nt_max = nt_max

        return multi_proba

    def _update_batches(self, loc_mu, loc_var, bands_t, is_data_t):
        """Updates window variance and mean values for a batch"""

        # Add window averages and variances to local data
        if loc_mu is None:
            win_avg_bands = self._map_sequence(bands_t, self._win_avg)
            win_avg_is_data = self._map_sequence(is_data_t, self._win_avg)

            win_avg_is_data[win_avg_is_data == 0.] = 1.

            loc_mu = win_avg_bands / win_avg_is_data

            win_prevars = self._map_sequence(bands_t, self._win_prevar)
            win_prevars -= loc_mu*loc_mu

            loc_var = win_prevars

        else:

            win_avg_bands = self._map_sequence(
                bands_t[-1][None, ...], self._win_avg)
            win_avg_is_data = self._map_sequence(
                is_data_t[-1][None, ...], self._win_avg)

            win_avg_is_data[win_avg_is_data == 0.] = 1.

            loc_mu[:-1] = loc_mu[1:]
            loc_mu[-1] = (win_avg_bands / win_avg_is_data)[0]

            win_prevars = self._map_sequence(
                bands_t[-1][None, ...], self._win_prevar)
            win_prevars[0] -= loc_mu[-1]*loc_mu[-1]

            loc_var[:-1] = loc_var[1:]
            loc_var[-1] = win_prevars[0]

        return loc_mu, loc_var

    def _extract_multi_features(self, bands_t, is_data_t, loc_mu, loc_var, nt_rel, masked_bands):
        """Extracts features for a batch."""

        # Compute SSIM stats
        ssim_max, ssim_mean, ssim_std = self._ssim_stats(bands_t, is_data_t, loc_mu, loc_var, nt_rel)

        # Compute temporal stats
        temp_min = self._get_min(masked_bands)[None, ...]
        temp_mean = self._get_mean(masked_bands)[None, ...]

        # Compute difference stats
        t_all = len(bands_t)

        diff_max = (masked_bands[nt_rel][None, ...] - temp_min).data
        diff_mean = (masked_bands[nt_rel][None, ...]*(1. + 1./(t_all-1)) - t_all*temp_mean/(t_all-1)).data

        # Interweave
        ssim_interweaved = np.empty((*ssim_max.shape[:-1], 3*ssim_max.shape[-1]))
        ssim_interweaved[..., 0::3] = ssim_max
        ssim_interweaved[..., 1::3] = ssim_mean
        ssim_interweaved[..., 2::3] = ssim_std

        temp_interweaved = np.empty((*temp_min.shape[:-1], 2*temp_min.shape[-1]))
        temp_interweaved[..., 0::2] = temp_min
        temp_interweaved[..., 1::2] = temp_mean

        diff_interweaved = np.empty((*diff_max.shape[:-1], 2*diff_max.shape[-1]))
        diff_interweaved[..., 0::2] = diff_max
        diff_interweaved[..., 1::2] = diff_mean

        # Put it all together
        multi_features = np.concatenate((bands_t[nt_rel][None, ...],
                                         loc_mu[nt_rel][None, ...],
                                         ssim_interweaved,
                                         temp_interweaved,
                                         diff_interweaved
                                         ),
                                        axis=3
                                        )

        multi_features = multi_features.reshape(np.prod(multi_features.shape[:-1]), multi_features.shape[-1])

        return multi_features

    def execute(self, eopatch):
        """
        Add selected features (cloud probabilities and masks) to an EOPatch instance.

        :param eopatch: Input `EOPatch` instance
        :return: `EOPatch` with additional features
        """

        # Get data and is_data
        feature_type, feature_name = next(self.data_feature(eopatch))
        bands = eopatch[feature_type][feature_name][..., self.band_indices].astype(np.float32)

        feature_type, feature_name = next(self.is_data_feature(eopatch))
        is_data = eopatch[feature_type][feature_name].astype(bool)

        original_shape = bands.shape[1:-1]
        scale_factors, self.sigma = self._parse_resolution_data(original_shape, eopatch.meta_info)

        mono_proba_feature, mono_mask_feature = self.mono_features
        multi_proba_feature, multi_mask_feature = self.multi_features

        is_data_sm = is_data
        # Downscale if specified
        if scale_factors is not None:
            bands = resize_images(bands.astype(np.float32), scale_factors=scale_factors)
            is_data_sm = resize_images(is_data.astype(np.uint8), scale_factors=scale_factors).astype(np.bool)


        mono_proba = None
        multi_proba = None

        # Run s2cloudless if needed
        if any(feature is not None for feature in [self.mask_feature, mono_mask_feature, mono_proba_feature]):
            mono_proba = self._mono_iterations(bands)
            mono_proba = mono_proba.reshape(*bands.shape[:-1], 1)

            # Upscale if necessary
            if scale_factors is not None:
                mono_proba = resize_images(mono_proba, new_size=original_shape)

            # Average over and threshold
            mono_mask = self._average_all(mono_proba) >= self.mono_threshold

        # Run SSIM-based multi-temporal classifier if needed
        if any(feature is not None for feature in [self.mask_feature, multi_mask_feature, multi_proba_feature]):
            multi_proba = self._multi_iterations(bands, is_data_sm)
            multi_proba = multi_proba.reshape(*bands.shape[:-1], 1)

            # Upscale if necessary
            if scale_factors is not None:
                multi_proba = resize_images(multi_proba, new_size=original_shape)

            # Average over and threshold
            multi_mask = self._average_all(multi_proba) >= self.multi_threshold

        if mono_mask_feature is not None:
            mono_mask = self._dilate_all(mono_mask)
            eopatch.mask[mono_mask_feature] = (mono_mask * is_data).astype(bool)

        if multi_mask_feature is not None:
            multi_mask = self._dilate_all(multi_mask)
            eopatch.mask[multi_mask_feature] = (multi_mask * is_data).astype(bool)

        # Intersect
        if self.mask_feature is not None:
            inter_mask = mono_mask & multi_mask
            inter_mask = self._dilate_all(inter_mask)
            eopatch.mask[self.mask_feature] = (inter_mask * is_data).astype(bool)

        if mono_proba_feature is not None:
            eopatch.data[mono_proba_feature] = (mono_proba * is_data).astype(np.float32)

        if multi_proba_feature is not None:
            eopatch.data[multi_proba_feature] = (multi_proba * is_data).astype(np.float32)

        return eopatch<|MERGE_RESOLUTION|>--- conflicted
+++ resolved
@@ -15,13 +15,8 @@
 
 import joblib
 import numpy as np
-<<<<<<< HEAD
 import cv2
 from skimage.morphology import disk
-
-from sentinelhub import WmsRequest, WcsRequest, DataSource, CustomUrlParam, MimeType, ServiceType
-=======
->>>>>>> f1a1bfd9
 from s2cloudless import S2PixelCloudDetector, MODEL_EVALSCRIPT
 from sentinelhub import WmsRequest, WcsRequest, DataSource, CustomUrlParam, MimeType, ServiceType
 
@@ -613,9 +608,11 @@
         """
 
         # Map over channel dimension on 3d tensor
-        def func3d(x): return map_over_axis(x, func2d, axis=2)
+        def func3d(dim):
+            return map_over_axis(dim, func2d, axis=2)
         # Map over time dimension on 4d tensor
-        def func4d(x): return map_over_axis(x, func3d, axis=0)
+        def func4d(dim):
+            return map_over_axis(dim, func3d, axis=0)
 
         output = func4d(data)
 
